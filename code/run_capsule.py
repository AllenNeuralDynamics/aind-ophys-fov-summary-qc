--- conflicted
+++ resolved
@@ -171,11 +171,4 @@
         quality_evaluations.append(QCEvaluation(**evaluation))
     quality_control = QualityControl(evaluations=quality_evaluations)
     print("Writing output file")
-<<<<<<< HEAD
-    quality_control.write_standard_file()
-=======
-    quality_control.write_standard_file(Path("../results"))
-
-
-
->>>>>>> 20e724aa
+    quality_control.write_standard_file(output_dir)